"""
Text Embedding Generation Module
Converts captions into dense vector embeddings for semantic search
"""

import numpy as np
from sentence_transformers import SentenceTransformer
import torch
import logging
from typing import List, Optional, Union, Tuple, Dict
from tqdm import tqdm
import gc
from dataclasses import dataclass
from caption_generator import CaptionedFrame

# Configure logging
logging.basicConfig(level=logging.INFO)
logger = logging.getLogger(__name__)

@dataclass
class EmbeddedFrame:
    """Data structure for frame with caption and embedding"""
    captioned_frame: CaptionedFrame
    embedding: np.ndarray
    embedding_id: str
    image_embedding: Optional[np.ndarray] = None  # Image visual embedding
    image_embedding_id: Optional[str] = None  # ID for image embedding
    caption_embedding: Optional[np.ndarray] = None  # Caption text embedding
    caption_embedding_id: Optional[str] = None  # ID for caption embedding
    embedding_confidence: Optional[float] = None  # Quality confidence for embedding

class TextEmbeddingGenerator:
    """Generate embeddings for text using sentence-transformers"""
    
    def __init__(self,
                 model_name: str = "sentence-transformers/all-MiniLM-L6-v2",
                 batch_size: int = 32,
                 use_gpu: bool = True,
                 normalize: bool = True):
        """
        Initialize the text embedding generator
        
        Args:
            model_name: Sentence transformer model name
            batch_size: Batch size for encoding
            use_gpu: Whether to use GPU if available
            normalize: Whether to normalize embeddings for cosine similarity
        """
        self.model_name = model_name
        self.batch_size = batch_size
        self.normalize = normalize
        
        # Set device
        self.device = 'cuda' if torch.cuda.is_available() and use_gpu else 'cpu'
        logger.info(f"Using device: {self.device}")
        
        # Load model
        self._load_model()
        
        # Get embedding dimension
        self.embedding_dim = self.model.get_sentence_embedding_dimension()
        logger.info(f"Embedding dimension: {self.embedding_dim}")
    
    def _load_model(self):
        """Load sentence transformer model"""
        logger.info(f"Loading embedding model: {self.model_name}")
        
        try:
            self.model = SentenceTransformer(self.model_name, device=self.device)
            
            # Set model to evaluation mode
            self.model.eval()
            
            logger.info("Embedding model loaded successfully")
            
        except Exception as e:
            logger.error(f"Failed to load embedding model: {e}")
            raise
    
    def generate_embeddings(self, 
                          captioned_frames: List[CaptionedFrame],
                          show_progress: bool = True) -> List[EmbeddedFrame]:
        """
        Generate embeddings for captioned frames
        
        Args:
            captioned_frames: List of CaptionedFrame objects
            show_progress: Whether to show progress bar
            
        Returns:
            List of EmbeddedFrame objects
        """
        if not captioned_frames:
            return []
        
        logger.info(f"Generating embeddings for {len(captioned_frames)} captions")
        
        # Extract captions
        captions = [cf.caption for cf in captioned_frames]
        
        # Generate embeddings
        embeddings = self._encode_batch(captions, show_progress=show_progress)
        
        # Create EmbeddedFrame objects
        embedded_frames = []
        for cf, embedding in zip(captioned_frames, embeddings):
            # Generate unique embedding ID
            embedding_id = f"{cf.frame_data.frame_id}_emb"
            
            embedded_frame = EmbeddedFrame(
                captioned_frame=cf,
                embedding=embedding,
                embedding_id=embedding_id
            )
            embedded_frames.append(embedded_frame)
        
        logger.info(f"Generated {len(embedded_frames)} embeddings")
        return embedded_frames
    
    def _encode_batch(self, texts: List[str], 
                     show_progress: bool = True) -> np.ndarray:
        """
        Encode a batch of texts into embeddings
        
        Args:
            texts: List of text strings
            show_progress: Whether to show progress bar
            
        Returns:
            Numpy array of embeddings [N, embedding_dim]
        """
        # Encode with sentence transformer
        embeddings = self.model.encode(
            texts,
            batch_size=self.batch_size,
            show_progress_bar=show_progress,
            convert_to_numpy=True,
            normalize_embeddings=self.normalize
        )
        
        return embeddings
    
    def encode_query(self, query: str) -> np.ndarray:
        """
        Encode a single query text
        
        Args:
            query: Query string
            
        Returns:
            Query embedding vector
        """
        # Encode single query
        embedding = self.model.encode(
            query,
            convert_to_numpy=True,
            normalize_embeddings=self.normalize
        )
        
        # Ensure it's a 1D array
        if len(embedding.shape) > 1:
            embedding = embedding.squeeze()
        
        return embedding
    
    def encode_queries(self, queries: List[str]) -> np.ndarray:
        """
        Encode multiple queries
        
        Args:
            queries: List of query strings
            
        Returns:
            Array of query embeddings [N, embedding_dim]
        """
        embeddings = self.model.encode(
            queries,
            batch_size=self.batch_size,
            convert_to_numpy=True,
            normalize_embeddings=self.normalize
        )
        
        return embeddings
    
    def compute_similarity(self, 
                          query_embedding: np.ndarray,
                          embeddings: np.ndarray) -> np.ndarray:
        """
        Compute similarity between query and embeddings
        
        Args:
            query_embedding: Query embedding vector
            embeddings: Array of embeddings to compare against
            
        Returns:
            Similarity scores
        """
        if self.normalize:
            # If normalized, use dot product (equivalent to cosine similarity)
            similarities = np.dot(embeddings, query_embedding)
        else:
            # Compute cosine similarity manually
            query_norm = query_embedding / np.linalg.norm(query_embedding)
            embeddings_norm = embeddings / np.linalg.norm(embeddings, axis=1, keepdims=True)
            similarities = np.dot(embeddings_norm, query_norm)
        
        return similarities
    
    def find_similar(self,
                    query: str,
                    embedded_frames: List[EmbeddedFrame],
                    top_k: int = 10,
                    threshold: float = 0.5) -> List[Tuple[EmbeddedFrame, float]]:
        """
        Find similar frames to a query
        
        Args:
            query: Query string
            embedded_frames: List of EmbeddedFrame objects
            top_k: Number of top results to return
            threshold: Minimum similarity threshold
            
        Returns:
            List of (EmbeddedFrame, similarity_score) tuples
        """
        # Encode query
        query_embedding = self.encode_query(query)
        
        # Extract embeddings from frames
        embeddings = np.array([ef.embedding for ef in embedded_frames])
        
        # Compute similarities
        similarities = self.compute_similarity(query_embedding, embeddings)
        
        # Get top-k indices
        top_indices = np.argsort(similarities)[::-1][:top_k]
        
        # Filter by threshold and create results
        results = []
        for idx in top_indices:
            score = float(similarities[idx])
            if score >= threshold:
                results.append((embedded_frames[idx], score))
        
        return results
    
    def create_embedding_matrix(self, 
                               embedded_frames: List[EmbeddedFrame]) -> Tuple[np.ndarray, List[str]]:
        """
        Create embedding matrix and ID list for batch operations
        
        Args:
            embedded_frames: List of EmbeddedFrame objects
            
        Returns:
            Tuple of (embedding_matrix, embedding_ids)
        """
        embeddings = []
        ids = []
        
        for ef in embedded_frames:
            embeddings.append(ef.embedding)
            ids.append(ef.embedding_id)
        
        embedding_matrix = np.array(embeddings)
        
        return embedding_matrix, ids
    
    def prepare_for_pinecone(self, 
                           embedded_frames: List[EmbeddedFrame],
                           video_name: str = "video",
                           source_file_path: str = "",
                           cloudinary_url: str = None) -> List[Tuple[str, List[float], Dict]]:
        """
        Prepare data for Pinecone upload
        
        Args:
            embedded_frames: List of EmbeddedFrame objects
            video_name: Name of the video for metadata
            source_file_path: Path to source video file
            cloudinary_url: URL of video on Cloudinary for playback
            
        Returns:
            List of (id, vector, metadata) tuples for Pinecone
        """
        """
        Prepare multi-index data for Pinecone upload.

        Returns a dict with keys: 'combined', 'caption', 'image' each mapping to
        a list of (id, vector, metadata) tuples.
        """
        combined_data = []
        caption_data = []
        image_data = []

        # Basic color list for lightweight attribute extraction
        color_words = set(['black','white','gray','grey','red','orange','yellow','green','blue','purple','pink','brown','beige','tan','gold','silver','navy','maroon','teal'])

        for idx, ef in enumerate(embedded_frames):
            frame_id = ef.captioned_frame.frame_data.frame_id
            timestamp = ef.captioned_frame.frame_data.timestamp

            # IDs
            combined_id = f"{frame_id}_obj{idx}_combined"
            caption_id = f"{frame_id}_obj{idx}_caption"
            image_id = f"{frame_id}_obj{idx}_image"

            # Combined vector (the main vector used for primary index)
            combined_vector = ef.embedding.tolist()

            # Caption and image vectors (if available)
            caption_vector = ef.caption_embedding.tolist() if ef.caption_embedding is not None else None
            image_vector = ef.image_embedding.tolist() if ef.image_embedding is not None else None

            # Extract simple structured attributes (colors/nouns) from caption text
            caption_text = ef.captioned_frame.caption or ''
            caption_lower = caption_text.lower()
            found_colors = [c for c in color_words if c in caption_lower]

            metadata = {
                'timestamp': timestamp,
                'caption': caption_text,
                'frame_id': frame_id,
                'frame_index': ef.captioned_frame.frame_data.frame_index,
                'video_name': video_name,
                'source_file_path': source_file_path,
<<<<<<< HEAD
                'video_date': ef.captioned_frame.frame_data.video_date,  # Include video date
                'namespace': getattr(ef.captioned_frame.frame_data, 'namespace', ''),  # Include namespace for object detection
                'cloudinary_url': cloudinary_url  # Include Cloudinary URL for video playback
=======
                'video_date': ef.captioned_frame.frame_data.video_date,
                'namespace': getattr(ef.captioned_frame.frame_data, 'namespace', ''),
                'object_label': getattr(ef.captioned_frame.frame_data, 'object_label', ''),
                'colors': found_colors,
                # Embedding ids for traceability
                'caption_embedding_id': caption_id,
                'image_embedding_id': image_id,
                'combined_confidence': float(ef.embedding_confidence) if ef.embedding_confidence is not None else None,
                'thumbnail_path': getattr(ef.captioned_frame.frame_data, 'thumbnail_path', None)
>>>>>>> 316f8aec
            }

            # Append combined
            combined_data.append((combined_id, combined_vector, metadata))

            # Caption index entry
            if caption_vector is not None:
                caption_meta = metadata.copy()
                caption_meta.update({'parent_combined_id': combined_id, 'modality': 'caption'})
                caption_data.append((caption_id, caption_vector, caption_meta))

            # Image index entry
            if image_vector is not None:
                image_meta = metadata.copy()
                image_meta.update({'parent_combined_id': combined_id, 'modality': 'image'})
                image_data.append((image_id, image_vector, image_meta))

        return {
            'combined': combined_data,
            'caption': caption_data,
            'image': image_data
        }
    
    def augment_embeddings(self,
                          embedded_frames: List[EmbeddedFrame],
                          augmentation_factor: float = 0.1) -> List[EmbeddedFrame]:
        """
        Augment embeddings with small perturbations for better retrieval
        
        Args:
            embedded_frames: List of EmbeddedFrame objects
            augmentation_factor: Factor for perturbation (0.0 to 1.0)
            
        Returns:
            Augmented EmbeddedFrame objects
        """
        augmented = []
        
        for ef in embedded_frames:
            # Add small random perturbation
            noise = np.random.randn(*ef.embedding.shape) * augmentation_factor
            augmented_embedding = ef.embedding + noise
            
            # Re-normalize if needed
            if self.normalize:
                augmented_embedding = augmented_embedding / np.linalg.norm(augmented_embedding)
            
            # Create new EmbeddedFrame with augmented embedding
            augmented_ef = EmbeddedFrame(
                captioned_frame=ef.captioned_frame,
                embedding=augmented_embedding,
                embedding_id=f"{ef.embedding_id}_aug"
            )
            
            augmented.append(ef)  # Keep original
            augmented.append(augmented_ef)  # Add augmented
        
        return augmented
    
    def deduplicate_embeddings(self,
                              embedded_frames: List[EmbeddedFrame],
                              similarity_threshold: float = 0.95) -> List[EmbeddedFrame]:
        """
        Remove duplicate embeddings based on similarity threshold
        
        Args:
            embedded_frames: List of EmbeddedFrame objects
            similarity_threshold: Minimum similarity to consider as duplicate (0.0 to 1.0)
            
        Returns:
            List of unique EmbeddedFrame objects
        """
        if not embedded_frames:
            return []
        
        if len(embedded_frames) <= 1:
            return embedded_frames
        
        logger.info(f"Deduplicating {len(embedded_frames)} embeddings with threshold {similarity_threshold}")
        
        # Convert to numpy array for efficient computation
        embeddings = np.array([ef.embedding for ef in embedded_frames])
        
        # Track which embeddings to keep
        keep_mask = np.ones(len(embedded_frames), dtype=bool)
        
        # Compare each embedding with subsequent ones
        for i in range(len(embeddings)):
            if not keep_mask[i]:
                continue
            
            # Compute similarity with all subsequent embeddings
            for j in range(i + 1, len(embeddings)):
                if not keep_mask[j]:
                    continue
                
                # Compute cosine similarity
                if self.normalize:
                    # If normalized, use dot product
                    similarity = np.dot(embeddings[i], embeddings[j])
                else:
                    # Compute cosine similarity manually
                    similarity = np.dot(embeddings[i], embeddings[j]) / (
                        np.linalg.norm(embeddings[i]) * np.linalg.norm(embeddings[j])
                    )
                
                # Mark as duplicate if similarity exceeds threshold
                if similarity >= similarity_threshold:
                    keep_mask[j] = False
        
        # Filter embeddings based on keep mask
        unique_frames = [ef for ef, keep in zip(embedded_frames, keep_mask) if keep]
        
        removed_count = len(embedded_frames) - len(unique_frames)
        logger.info(f"Removed {removed_count} duplicate embeddings, kept {len(unique_frames)} unique")
        
        return unique_frames
    
    def get_embedding_statistics(self, embedded_frames: List[EmbeddedFrame]) -> Dict:
        """Get statistics about embeddings"""
        if not embedded_frames:
            return {"total": 0}
        
        embeddings = np.array([ef.embedding for ef in embedded_frames])
        
        stats = {
            "total": len(embeddings),
            "dimension": embeddings.shape[1],
            "mean_norm": float(np.mean(np.linalg.norm(embeddings, axis=1))),
            "std_norm": float(np.std(np.linalg.norm(embeddings, axis=1))),
            "mean_similarity": float(np.mean(np.dot(embeddings, embeddings.T)))
        }
        
        return stats
    
    def clear_cache(self):
        """Clear cache and free memory"""
        gc.collect()
        if self.device == 'cuda':
            torch.cuda.empty_cache()
        logger.info("Cache cleared")
    
    def unload_model(self):
        """Unload model from memory"""
        del self.model
        self.clear_cache()
        logger.info("Embedding model unloaded")


class MultimodalEmbeddingGenerator:
    """
    Generate both image and caption embeddings for improved multimodal search
    Stores caption embeddings and image embeddings separately for flexible retrieval
    """
    
    def __init__(self,
                 caption_model: str = "sentence-transformers/all-MiniLM-L6-v2",
                 image_model: str = "clip-ViT-B-32",
                 batch_size: int = 32,
                 use_gpu: bool = True,
                 normalize: bool = True,
                 embedding_weights: Dict[str, float] = None):
        """
        Initialize multimodal embedding generator
        
        Args:
            caption_model: Model for text embeddings
            image_model: Model for image embeddings (CLIP-based)
            batch_size: Batch size for encoding
            use_gpu: Whether to use GPU
            normalize: Whether to normalize embeddings
            embedding_weights: Weights for combining caption and image embeddings
                               {'caption': 0.6, 'image': 0.4} by default
        """
        self.batch_size = batch_size
        self.normalize = normalize
        self.device = 'cuda' if torch.cuda.is_available() and use_gpu else 'cpu'
        
        # Default weights
        if embedding_weights is None:
            embedding_weights = {'caption': 0.6, 'image': 0.4}
        self.embedding_weights = embedding_weights
        
        logger.info(f"Initializing multimodal embeddings on {self.device}")
        logger.info(f"Embedding weights - Caption: {embedding_weights['caption']}, "
                   f"Image: {embedding_weights['image']}")
        
        # Load caption model
        logger.info(f"Loading caption model: {caption_model}")
        self.caption_model = SentenceTransformer(caption_model, device=self.device)
        self.caption_model.eval()
        
        # Load image model
        logger.info(f"Loading image model: {image_model}")
        # Try common model ids with graceful fallback
        tried = []
        for candidate in [image_model, 'clip-ViT-B-32', 'openai/clip-vit-base-patch32']:
            try:
                self.image_model = SentenceTransformer(candidate, device=self.device)
                logger.info(f"Loaded image model: {candidate}")
                break
            except Exception as e:
                tried.append((candidate, str(e)))
                logger.warning(f"Failed to load image model '{candidate}': {e}")
        else:
            logger.error(f"Could not load any CLIP image model from candidates: {[c[0] for c in tried]}")
            raise RuntimeError("Failed to load CLIP image model; check model id and internet/authentication")
        self.image_model.eval()
        
        self.caption_dim = self.caption_model.get_sentence_embedding_dimension()
        self.image_dim = self.image_model.get_sentence_embedding_dimension()
        
        logger.info(f"Caption embedding dimension: {self.caption_dim}")
        logger.info(f"Image embedding dimension: {self.image_dim}")
    
    def generate_dual_embeddings(self,
                                captioned_frames: List[CaptionedFrame],
                                show_progress: bool = True) -> List[EmbeddedFrame]:
        """
        Generate both caption and image embeddings for all frames
        
        Args:
            captioned_frames: List of CaptionedFrame objects
            show_progress: Whether to show progress
            
        Returns:
            List of EmbeddedFrame objects with dual embeddings
        """
        if not captioned_frames:
            return []
        
        logger.info(f"Generating dual embeddings for {len(captioned_frames)} frames")
        
        embedded_frames = []
        
        for cf in tqdm(captioned_frames, desc="Dual embedding generation", 
                       disable=not show_progress):
            # Generate caption embedding
            caption_embedding = self.caption_model.encode(
                cf.caption,
                convert_to_numpy=True,
                normalize_embeddings=self.normalize
            )
            
            # Generate image embedding
            image_embedding = self.image_model.encode(
                cf.frame_data.image,
                convert_to_numpy=True,
                normalize_embeddings=self.normalize
            )
            
            # Combine embeddings with weights
            combined_embedding = self._combine_embeddings(
                caption_embedding,
                image_embedding
            )

            # Confidence: compute dot on aligned dimensions
            # Ensure same dimension for confidence computation
            if caption_embedding.shape[0] != image_embedding.shape[0]:
                target_dim = min(caption_embedding.shape[0], image_embedding.shape[0])
                cap_conf = caption_embedding[:target_dim]
                img_conf = image_embedding[:target_dim]
            else:
                cap_conf = caption_embedding
                img_conf = image_embedding
            alignment_confidence = float(np.dot(cap_conf, img_conf))
            
            embedded_frame = EmbeddedFrame(
                captioned_frame=cf,
                embedding=combined_embedding,
                embedding_id=f"{cf.frame_data.frame_id}_combined",
                caption_embedding=caption_embedding,
                caption_embedding_id=f"{cf.frame_data.frame_id}_caption",
                image_embedding=image_embedding,
                image_embedding_id=f"{cf.frame_data.frame_id}_image",
                embedding_confidence=alignment_confidence
            )
            embedded_frames.append(embedded_frame)
        
        logger.info(f"Generated {len(embedded_frames)} dual embeddings")
        return embedded_frames

    def generate_embeddings(self,
                            captioned_frames: List[CaptionedFrame],
                            show_progress: bool = True) -> List[EmbeddedFrame]:
        """
        Compatibility wrapper to provide the same API as TextEmbeddingGenerator.
        Generates dual embeddings and returns the combined embedding as primary.
        """
        return self.generate_dual_embeddings(captioned_frames, show_progress=show_progress)
    
    def encode_query(self, query: str) -> np.ndarray:
        """Encode a text query using the caption model (for search)."""
        embedding = self.caption_model.encode(
            query,
            convert_to_numpy=True,
            normalize_embeddings=self.normalize
        )
        if hasattr(embedding, 'shape') and len(embedding.shape) > 1:
            embedding = embedding.squeeze()
        return embedding
    
    def prepare_for_pinecone(self,
                             embedded_frames: List[EmbeddedFrame],
                             video_name: str = "video",
                             source_file_path: str = "") -> Dict[str, List[Tuple[str, List[float], Dict]]]:
        """
        Prepare multi-index data for Pinecone upload.
        Returns a dict with keys: 'combined', 'caption', 'image' each mapping to
        a list of (id, vector, metadata) tuples.
        """
        combined_data = []
        caption_data = []
        image_data = []

        color_words = set(['black','white','gray','grey','red','orange','yellow','green','blue','purple','pink','brown','beige','tan','gold','silver','navy','maroon','teal'])

        for idx, ef in enumerate(embedded_frames):
            frame_id = ef.captioned_frame.frame_data.frame_id
            timestamp = ef.captioned_frame.frame_data.timestamp

            combined_id = f"{frame_id}_obj{idx}_combined"
            caption_id = f"{frame_id}_obj{idx}_caption"
            image_id = f"{frame_id}_obj{idx}_image"

            combined_vector = ef.embedding.tolist()
            caption_vector = ef.caption_embedding.tolist() if ef.caption_embedding is not None else None
            image_vector = ef.image_embedding.tolist() if ef.image_embedding is not None else None

            caption_text = ef.captioned_frame.caption or ''
            caption_lower = caption_text.lower()
            found_colors = [c for c in color_words if c in caption_lower]

            metadata = {
                'timestamp': timestamp,
                'caption': caption_text,
                'frame_id': frame_id,
                'frame_index': ef.captioned_frame.frame_data.frame_index,
                'video_name': video_name,
                'source_file_path': source_file_path,
                'video_date': ef.captioned_frame.frame_data.video_date,
                'namespace': getattr(ef.captioned_frame.frame_data, 'namespace', ''),
                'object_label': getattr(ef.captioned_frame.frame_data, 'object_label', ''),
                'colors': found_colors,
                'caption_embedding_id': caption_id,
                'image_embedding_id': image_id,
                'combined_confidence': float(ef.embedding_confidence) if ef.embedding_confidence is not None else None,
                'thumbnail_path': getattr(ef.captioned_frame.frame_data, 'thumbnail_path', None)
            }

            combined_data.append((combined_id, combined_vector, metadata))

            if caption_vector is not None:
                caption_meta = metadata.copy()
                caption_meta.update({'parent_combined_id': combined_id, 'modality': 'caption'})
                caption_data.append((caption_id, caption_vector, caption_meta))

            if image_vector is not None:
                image_meta = metadata.copy()
                image_meta.update({'parent_combined_id': combined_id, 'modality': 'image'})
                image_data.append((image_id, image_vector, image_meta))

        return {
            'combined': combined_data,
            'caption': caption_data,
            'image': image_data
        }
    
    def _combine_embeddings(self,
                           caption_emb: np.ndarray,
                           image_emb: np.ndarray) -> np.ndarray:
        """
        Combine caption and image embeddings with weights
        
        Args:
            caption_emb: Caption embedding
            image_emb: Image embedding
            
        Returns:
            Combined embedding
        """
        # Ensure same dimension by padding the smaller to the larger
        if caption_emb.shape[0] != image_emb.shape[0]:
            target_dim = max(caption_emb.shape[0], image_emb.shape[0])
            if caption_emb.shape[0] < target_dim:
                pad = np.zeros(target_dim - caption_emb.shape[0], dtype=caption_emb.dtype)
                caption_emb = np.concatenate([caption_emb, pad], axis=0)
            if image_emb.shape[0] < target_dim:
                pad = np.zeros(target_dim - image_emb.shape[0], dtype=image_emb.dtype)
                image_emb = np.concatenate([image_emb, pad], axis=0)
        
        # Weighted combination
        combined = (self.embedding_weights['caption'] * caption_emb +
                   self.embedding_weights['image'] * image_emb)
        
        # Normalize combined embedding
        if self.normalize:
            norm = np.linalg.norm(combined)
            if norm > 0:
                combined = combined / norm
        
        return combined
    
    def encode_query_multimodal(self,
                               text_query: str,
                               image_query: Optional[np.ndarray] = None) -> np.ndarray:
        """
        Encode a query using multimodal approach
        
        Args:
            text_query: Text query string
            image_query: Optional image query (numpy array)
            
        Returns:
            Combined query embedding
        """
        # Encode text
        text_embedding = self.caption_model.encode(
            text_query,
            convert_to_numpy=True,
            normalize_embeddings=self.normalize
        )
        
        if image_query is not None:
            # Encode image
            image_embedding = self.image_model.encode(
                image_query,
                convert_to_numpy=True,
                normalize_embeddings=self.normalize
            )
            
            # Combine
            combined = self._combine_embeddings(text_embedding, image_embedding)
        else:
            # Only text query
            combined = text_embedding
        
        return combined
    
    def clear_cache(self):
        """Clear GPU cache"""
        gc.collect()
        if self.device == 'cuda':
            torch.cuda.empty_cache()
        logger.info("Cache cleared")
    
    def unload_models(self):
        """Unload models from memory"""
        del self.caption_model
        del self.image_model
        self.clear_cache()
        logger.info("Multimodal models unloaded")

    def get_embedding_statistics(self, embedded_frames: List[EmbeddedFrame]) -> Dict:
        """Get statistics about combined embeddings for multimodal generator"""
        if not embedded_frames:
            return {"total": 0}
        embeddings = np.array([ef.embedding for ef in embedded_frames])
        stats = {
            "total": len(embeddings),
            "dimension": embeddings.shape[1],
            "mean_norm": float(np.mean(np.linalg.norm(embeddings, axis=1))),
            "std_norm": float(np.std(np.linalg.norm(embeddings, axis=1))),
            "mean_similarity": float(np.mean(np.dot(embeddings, embeddings.T)))
        }
        return stats


# Improved fallback logic for loading image models
def load_image_model(model_candidates):
    """
    Attempts to load an image model from a list of candidates.
    Returns the first successfully loaded model or None if all fail.
    """
    for model_name in model_candidates:
        try:
            logger.info(f"Attempting to load image model: {model_name}")
            model = SentenceTransformer(model_name)
            logger.info(f"Successfully loaded image model: {model_name}")
            return model
        except Exception as e:
            logger.warning(f"Failed to load image model '{model_name}': {e}")
    logger.error("All image model candidates failed to load.")
    return None

# Example usage and testing
if __name__ == "__main__":
    # Test the embedding generator
    generator = TextEmbeddingGenerator(
        model_name="sentence-transformers/all-MiniLM-L6-v2",
        batch_size=32,
        use_gpu=True,
        normalize=True
    )
    
    # Example: Generate embeddings for captioned frames
    # from frame_extractor import VideoFrameExtractor
    # from caption_generator import BlipCaptionGenerator
    # 
    # # Extract frames
    # extractor = VideoFrameExtractor()
    # frames = extractor.extract_frames("sample_video.mp4")
    # 
    # # Generate captions
    # caption_gen = BlipCaptionGenerator()
    # captioned_frames = caption_gen.generate_captions(frames)
    # 
    # # Generate embeddings
    # embedded_frames = generator.generate_embeddings(captioned_frames)
    # 
    # # Get statistics
    # stats = generator.get_embedding_statistics(embedded_frames)
    # print(f"Embedding statistics: {stats}")
    # 
    # # Test similarity search
    # query = "a person walking"
    # results = generator.find_similar(query, embedded_frames, top_k=5)
    # 
    # for ef, score in results:
    #     print(f"Score: {score:.3f} - Caption: {ef.captioned_frame.caption}")
    #     print(f"  Timestamp: {ef.captioned_frame.frame_data.timestamp:.2f}s")<|MERGE_RESOLUTION|>--- conflicted
+++ resolved
@@ -324,13 +324,9 @@
                 'frame_index': ef.captioned_frame.frame_data.frame_index,
                 'video_name': video_name,
                 'source_file_path': source_file_path,
-<<<<<<< HEAD
                 'video_date': ef.captioned_frame.frame_data.video_date,  # Include video date
                 'namespace': getattr(ef.captioned_frame.frame_data, 'namespace', ''),  # Include namespace for object detection
-                'cloudinary_url': cloudinary_url  # Include Cloudinary URL for video playback
-=======
-                'video_date': ef.captioned_frame.frame_data.video_date,
-                'namespace': getattr(ef.captioned_frame.frame_data, 'namespace', ''),
+                'cloudinary_url': cloudinary_url, # Include Cloudinary URL for video playback
                 'object_label': getattr(ef.captioned_frame.frame_data, 'object_label', ''),
                 'colors': found_colors,
                 # Embedding ids for traceability
@@ -338,7 +334,6 @@
                 'image_embedding_id': image_id,
                 'combined_confidence': float(ef.embedding_confidence) if ef.embedding_confidence is not None else None,
                 'thumbnail_path': getattr(ef.captioned_frame.frame_data, 'thumbnail_path', None)
->>>>>>> 316f8aec
             }
 
             # Append combined
